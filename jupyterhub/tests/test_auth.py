--- conflicted
+++ resolved
@@ -232,9 +232,7 @@
     assert authorized['name'] == 'kaylee'
 
 
-<<<<<<< HEAD
-@pytest.mark.gen_test
-def test_deprecated_signatures():
+async def test_deprecated_signatures():
     deprecated_authenticator = MockPAMAuthenticator()
 
     def deprecated_xlist(username):
@@ -243,19 +241,15 @@
     with mock.patch.multiple(deprecated_authenticator,
                               check_whitelist=deprecated_xlist,
                               check_blacklist=deprecated_xlist):
-        authorized = yield deprecated_authenticator.get_authenticated_user(None, {
+        authorized = await deprecated_authenticator.get_authenticated_user(None, {
             'username': 'test',
             'password': 'test'
         })
 
         assert authorized is not None
-            
-
-@pytest.mark.gen_test
-def test_pam_auth_no_such_group():
-=======
+
+
 async def test_pam_auth_no_such_group():
->>>>>>> 8c76f2b3
     authenticator = MockPAMAuthenticator(group_whitelist={'nosuchcrazygroup'})
     authorized = await authenticator.get_authenticated_user(None, {
         'username': 'kaylee',
